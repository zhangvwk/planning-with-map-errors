--- conflicted
+++ resolved
@@ -9,6 +9,7 @@
 from utils import GeoTools
 from polytope import Polytope
 from shapes import Point
+
 
 def process_plan(searcher, scaling_factors, p):
     print(
@@ -50,6 +51,7 @@
         plans_to_add.append((p_copy, neighbor_idx))
 
     return plans_to_add
+
 
 class Searcher:
     def __init__(self, graph, pruning_coeff=0.5):
@@ -198,61 +200,24 @@
 
         # count the number of available cores
         n_cpu = multiprocessing.cpu_count()
-        n_jobs = max(n_cpu-2, 1)
-        print('I have detected %d cores, I am going to use %d' % (n_cpu,
-            n_jobs))
-        time.sleep(5) # sleep for 5 s so that I can read it 
-
-        i = 0 # counter for iteration
+        n_jobs = max(n_cpu - 2, 1)
+        print("I have detected %d cores, I am going to use %d" % (n_cpu, n_jobs))
+        time.sleep(5)  # sleep for 5 s so that I can read it
+
+        i = 0  # counter for iteration
         while self.P_open and not self.reached_goal(early_termination):
-            results = Parallel(n_jobs=n_jobs)( \
-                delayed(process_plan)(self, scaling_factors, p) for p,_ in self.G
-                )
-<<<<<<< HEAD
-            # results is a list of size n_jobs containing (plan, neighbor_idx)
-            # pairs
+            results = Parallel(n_jobs=n_jobs)(
+                delayed(process_plan)(self, scaling_factors, p) for p, _ in self.G
+            )
             results = [pairs for x in results for pairs in x]
             for plan, neighbor_idx in results:
                 self.plan_number += 1
                 self.P[neighbor_idx].add(plan)
                 self.P_open.add((plan, self.plan_number))
 
-            print(80*'=')
-            print('Done iteration %d' % i) 
-            print(80*'=')
-=======
-                print("NEIGHBORS: {}".format(self.graph.edges[p.head_idx].keys()))
-                print("p.path_indices = {}".format(p.path_indices))
-                for neighbor_idx, v in self.graph.edges[p.head_idx].items():
-                    if neighbor_idx in set(p.path_indices):
-                        continue
-                    discard = False
-                    to_neighbor_cost, to_neighbor_path = v
-                    print("----- neighbor_idx = {} -----".format(neighbor_idx))
-                    p_copy = deepcopy(p)
-                    for i, sub_neighbor in enumerate(to_neighbor_path[1:]):
-                        p_copy.add_point(
-                            self.graph.env,
-                            sub_neighbor,
-                            self.graph.scales[p.head_idx][neighbor_idx][i],
-                        )
-                        prob_collision = p_copy.get_max_prob_collision(
-                            self.graph.env, scaling_factors
-                        )
-                        # print("prob_collision = {}".format(prob_collision))
-                        if self.collision(prob_collision):
-                            # print("prob_collision = {}".format(prob_collision))
-                            # print("collided!")
-                            discard = True
-                            break
-                    if discard:
-                        # print("discarded")
-                        continue
-                    p_copy.update_info(neighbor_idx, to_neighbor_cost, to_neighbor_path)
-                    self.plan_number += 1
-                    self.P[neighbor_idx].add(p_copy)
-                    self.P_open.add((p_copy, self.plan_number))
->>>>>>> eeb5c717
+            print(80 * "=")
+            print("Done iteration %d" % i)
+            print(80 * "=")
             self.remove_dominated()
             self.P_open -= self.G
             i += 1
